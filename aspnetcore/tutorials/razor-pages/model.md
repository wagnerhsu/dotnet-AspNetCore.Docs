---
title: Part 2, add a model to a Razor Pages app in ASP.NET Core
author: rick-anderson
description: Part 2 of tutorial series on Razor Pages. In this section, model classes are added.
ms.author: riande
<<<<<<< HEAD
ms.date: 09/30/2020
no-loc: ["ASP.NET Core Identity", cookie, Cookie, Blazor, "Blazor Server", "Blazor WebAssembly", "Identity", "Let's Encrypt", Razor, SignalR]
=======
ms.date: 12/05/2019
no-loc: [appsettings.json, "ASP.NET Core Identity", cookie, Cookie, Blazor, "Blazor Server", "Blazor WebAssembly", "Identity", "Let's Encrypt", Razor, SignalR]
>>>>>>> 311cef0e
uid: tutorials/razor-pages/model
---
# Part 2, add a model to a Razor Pages app in ASP.NET Core

By [Rick Anderson](https://twitter.com/RickAndMSFT)

::: moniker range=">= aspnetcore-5.0"

<!-- In the next update on the CLI version, let the scaffolder do the same work the VS driven scaffolder does. That is, create the DB context, etc -->

In this section, classes are added for managing movies in a database. The app's model classes use [Entity Framework Core (EF Core)](/ef/core) to work with the database. EF Core is an object-relational mapper (O/RM) that simplifies data access. You write the model classes first, and EF Core creates the database.

The model classes are known as POCO classes (from "**P**lain-**O**ld **C**LR **O**bjects") because they don't have any dependency on EF Core. They define the properties of the data that are stored in the database.

[View or download sample code](https://github.com/dotnet/AspNetCore.Docs/tree/master/aspnetcore/tutorials/razor-pages/razor-pages-start/sample/RazorPagesMovie50) ([how to download](xref:index#how-to-download-a-sample)).

## Add a data model

# [Visual Studio](#tab/visual-studio)

1. In **Solution Explorer**, right-click the *RazorPagesMovie* project > **Add** > **New Folder**. Name the folder *Models*.
1. Right-click the *Models* folder. Select **Add** > **Class**. Name the class *Movie*.
1. Add the following properties to the `Movie` class:

	[!code-csharp[](~/tutorials/razor-pages/razor-pages-start/sample/RazorPagesMovie22/Models/Movie.cs?name=snippet1)]

The `Movie` class contains:

* The `ID` field is required by the database for the primary key.
* `[DataType(DataType.Date)]`: The [[DataType]](xref:System.ComponentModel.DataAnnotations.DataTypeAttribute) attribute specifies the type of the data (`Date`). With this attribute:

  * The user isn't required to enter time information in the date field.
  * Only the date is displayed, not time information.

[DataAnnotations](xref:System.ComponentModel.DataAnnotations Namespace) are covered in a later tutorial.

# [Visual Studio Code](#tab/visual-studio-code)

1. Add a folder named *Models*.
1. Add a class to the *Models* folder named *Movie.cs*.

Add the following properties to the `Movie` class:

[!code-csharp[](~/tutorials/razor-pages/razor-pages-start/sample/RazorPagesMovie22/Models/Movie.cs?name=snippet1)]

The `Movie` class contains:

* The `ID` field is required by the database for the primary key.
* `[DataType(DataType.Date)]`: The [[DataType]](xref:System.ComponentModel.DataAnnotations.DataTypeAttribute) attribute specifies the type of the data (`Date`). With this attribute:

  * The user is not required to enter time information in the date field.
  * Only the date is displayed, not time information.

[DataAnnotations](xref:System.ComponentModel.DataAnnotations) are covered in a later tutorial.

<a name="dc"></a>

### Add NuGet packages and EF tools

[!INCLUDE[](~/includes/add-EF-NuGet-SQLite-CLI-5.md)]

### Add a database context class

1. In the *RazorPagesMovie* project, create a folder named *Data*.
1. In the *Data* folder, add a file named *RazorPagesMovieContext.cs* with the following code:

	[!code-csharp[](~/tutorials/razor-pages/razor-pages-start/sample/RazorPagesMovie30/Data/RazorPagesMovieContext.cs)]

	The preceding code creates a `DbSet` property for the entity set. In Entity Framework terminology, an entity set typically corresponds to a database table, and an entity corresponds to a row in the table. The code won't compile until dependencies are added in a later step.

<a name="cs"></a>

### Add a database connection string

Add a connection string to the *appsettings.json* file as shown in the following highlighted code:

[!code-json[](~/tutorials/razor-pages/razor-pages-start/sample/RazorPagesMovie30/appsettings_SQLite.json?highlight=10-12)]

<a name="reg"></a>

### Register the database context

1. Add the following `using` statements at the top of *Startup.cs*:

	```csharp
	using RazorPagesMovie.Data;
	using Microsoft.EntityFrameworkCore;
	```

1. Register the database context with the [dependency injection](xref:fundamentals/dependency-injection) container in `Startup.ConfigureServices`:

	[!code-csharp[](~/tutorials/razor-pages/razor-pages-start/sample/RazorPagesMovie30/Startup.cs?name=snippet_UseSqlite&highlight=11-12)]

# [Visual Studio for Mac](#tab/visual-studio-mac)

1. In the **Solution Tool Window**, control-click the *RazorPagesMovie* project, and then select **Add** > **New Folder...**. Name the folder *Models*.
1. Control-click the *Models* folder, and then select **Add** > **New File...**.
1. In the **New File** dialog:
   1. Select **General** in the left pane.
   1. Select **Empty Class** in the center pane.
   1. Name the class **Movie** and select **New**.

1. Add the following properties to the `Movie` class:

	[!code-csharp[](~/tutorials/razor-pages/razor-pages-start/sample/RazorPagesMovie22/Models/Movie.cs?name=snippet1)]

The `Movie` class contains:

* The `ID` field is required by the database for the primary key.
* `[DataType(DataType.Date)]`: The [[DataType]](xref:System.ComponentModel.DataAnnotations.DataTypeAttribute) attribute specifies the type of the data (`Date`). With this attribute:

  * The user is not required to enter time information in the date field.
  * Only the date is displayed, not time information.

[DataAnnotations](xref:System.ComponentModel.DataAnnotations) are covered in a later tutorial.

---

* Build the project to verify there are no compilation errors.

## Scaffold the movie model

In this section, the movie model is scaffolded. That is, the scaffolding tool produces pages for Create, Read, Update, and Delete (CRUD) operations for the movie model.

# [Visual Studio](#tab/visual-studio)

1. Create a *Pages/Movies* folder:
   1. Right-click on the *Pages* folder > **Add** > **New Folder**.
   1. Name the folder *Movies*

1. Right-click on the *Pages/Movies* folder > **Add** > **New Scaffolded Item**.

	![Image from the previous instructions.](model/_static/5/sca.png)

1. In the **Add Scaffold** dialog, select **Razor Pages using Entity Framework (CRUD)** > **Add**.

	![Image from the previous instructions.](model/_static/add_scaffold.png)

1. Complete the **Add Razor Pages using Entity Framework (CRUD)** dialog:
   1. In the **Model class** drop down, select **Movie (RazorPagesMovie.Models)**.
   1. In the **Data context class** row, select the **+** (plus) sign.
   1. In the **Add Data Context** dialog, the class name *RazorPagesMovie.Data.RazorPagesMovieContext* is generated. Select **Add**.
   1. In the **Add Razor Pages using Entity Framework (CRUD)** dialog, select **Add**.

![Image from the previous instructions.](model/_static/3/arp.png)

The *appsettings.json* file is updated with the connection string used to connect to a local database.

# [Visual Studio Code](#tab/visual-studio-code)

<!--  Until https://github.com/aspnet/Scaffolding/issues/582 is fixed windows needs backslash or the namespace is namespace RazorPagesMovie.Pages_Movies rather than namespace RazorPagesMovie.Pages.Movies
-->

* Open a command shell to the project directory, which contains the *Program.cs*, *Startup.cs*, and *.csproj* files.

* **For Windows**: Run the following command:

  ```dotnetcli
  dotnet-aspnet-codegenerator razorpage -m Movie -dc RazorPagesMovieContext -udl -outDir Pages\Movies --referenceScriptLibraries
  ```

* **For macOS and Linux**: Run the following command:

  ```dotnetcli
  dotnet-aspnet-codegenerator razorpage -m Movie -dc RazorPagesMovieContext -udl -outDir Pages/Movies --referenceScriptLibraries
  ```

<a name="codegenerator"></a>
The following table details the ASP.NET Core code generator options.

| Option               | Description|
| ----------------- | ------------ |
| `-m`  | The name of the model. |
| `-dc`  | The `DbContext` class to use. |
| `-udl` | Use the default layout. |
| `-outDir` | The relative output folder path to create the views. |
| `--referenceScriptLibraries` | Adds `_ValidationScriptsPartial` to Edit and Create pages |

Use the `-h` option to get help on the `aspnet-codegenerator razorpage` command:

```dotnetcli
dotnet-aspnet-codegenerator razorpage -h
```

For more information, see [dotnet-aspnet-codegenerator](xref:fundamentals/tools/dotnet-aspnet-codegenerator).

### Use SQLite for development, SQL Server for production

When SQLite is selected, the template generated code is ready for development. The following code shows how to inject <xref:Microsoft.AspNetCore.Hosting.IWebHostEnvironment> into `Startup`. `IWebHostEnvironment` is injected so the app can use SQLite in development and SQL Server in production.

[!code-csharp[](~/includes/RP/code/StartupDevProd.cs?name=snippet&highlight=5,10,14)]

# [Visual Studio for Mac](#tab/visual-studio-mac)

1. Create a *Pages/Movies* folder:
   1. Control-click on the *Pages* folder > **Add** > **New Folder**.
   1. Name the folder *Movies*

1. Control-click on the *Pages/Movies* folder > **Add** > **New Scaffolding...**.

   ![Image from the previous instructions.](model/_static/scaMac.png)

1. In the **New Scaffolding** dialog, select **Razor Pages using Entity Framework (CRUD)** > **Next**.

   ![Image from the previous instructions.](model/_static/add_scaffoldMac.png)

1. Complete the **Add Razor Pages using Entity Framework (CRUD)** dialog:
   1. In the **DbContext Class to use:** row, name the class *RazorPagesMovie.Data.RazorPagesMovieContext*.
   1. Select **Finish**.

   ![Image from the previous instructions.](model/_static/5/arpMac.png)

The *appsettings.json* file is updated with the connection string used to connect to a local database.

### Use SQLite for development, SQL Server for production

When SQLite is selected, the template generated code is ready for development. The following code shows how to inject <xref:Microsoft.AspNetCore.Hosting.IWebHostEnvironment> into `Startup`. `IWebHostEnvironment` is injected so the app can use SQLite in development and SQL Server in production.

[!code-csharp[](~/includes/RP/code/StartupDevProd.cs?name=snippet&highlight=5,10,14)]

---

### Files created

# [Visual Studio](#tab/visual-studio)

The scaffold process creates and updates the following files:

* *Pages/Movies*: Create, Delete, Details, Edit, and Index.
* *Data/RazorPagesMovieContext.cs*

### Updated

* *Startup.cs*

The created and updated files are explained in the next section.

# [Visual Studio Code](#tab/visual-studio-code)

The scaffold process creates the following files:

* *Pages/Movies*: Create, Delete, Details, Edit, and Index.

The created files are explained in the next section.

# [Visual Studio for Mac](#tab/visual-studio-mac)

The scaffold process creates and updates the following files:

* *Pages/Movies*: Create, Delete, Details, Edit, and Index.
* *Data/RazorPagesMovieContext.cs*

### Updated

* *Startup.cs*

The created and updated files are explained in the next section.

---

<a name="pmc"></a>

## Create the initial database schema using EF's migration feature

The migrations feature in Entity Framework Core provides a way to:

* Initially create the database schema.
* Incrementally update the database schema to keep it in sync with the application's data model while preserving existing data in the database.

# [Visual Studio](#tab/visual-studio)

In this section, the **Package Manager Console** (PMC) window is used to:

* Add an initial migration.
* Update the database with the initial migration.

1. From the **Tools** menu, select **NuGet Package Manager** > **Package Manager Console**.

   ![PMC menu](model/_static/5/pmc.png)

1. In the PMC, enter the following commands:

   ```powershell
   Add-Migration InitialCreate
   Update-Database
   ```

# [Visual Studio Code / Visual Studio for Mac](#tab/visual-studio-code+visual-studio-mac)

[!INCLUDE [more information on the CLI for EF Core](~/includes/ef-cli.md)]

* Run the following .NET CLI commands:

  ```dotnetcli
  dotnet ef migrations add InitialCreate
  dotnet ef database update
  ```

---

The preceding commands generate the following warning: "No type was specified for the decimal column 'Price' on entity type 'Movie'. This will cause values to be silently truncated if they do not fit in the default precision and scale. Explicitly specify the SQL server column type that can accommodate all the values using 'HasColumnType()'."

Ignore that warning. You'll learn how to fix it in a following tutorial in this series.

The `migrations` command generates code to create the initial database schema. The schema is based on the model specified in `DbContext`. The `InitialCreate` argument is used to name the migrations. Any name can be used, but by convention a name is selected that describes the migration.

The `update` command runs the `Up` method in migrations that have not been applied. In this case, `update` runs the `Up` method in the *Migrations/\<time-stamp>_InitialCreate.cs* file, which creates the database.

# [Visual Studio](#tab/visual-studio)

### Examine the context registered with dependency injection

ASP.NET Core is built with [dependency injection](xref:fundamentals/dependency-injection). Services (such as the EF Core database context) are registered with dependency injection during application startup. Components that require these services (such as Razor Pages) are provided these services via constructor parameters. The constructor code that gets a database context instance is shown later in the tutorial.

The scaffolding tool automatically created a database context and registered it with the dependency injection container.

Examine the `Startup.ConfigureServices` method. The highlighted line was added by the scaffolder:

[!code-csharp[](razor-pages-start/sample/RazorPagesMovie30/Startup.cs?name=snippet_ConfigureServices&highlight=5-6)]

The `RazorPagesMovieContext` coordinates EF Core functionality (Create, Read, Update, Delete, etc.) for the `Movie` model. The data context (`RazorPagesMovieContext`) is derived from [Microsoft.EntityFrameworkCore.DbContext](xref:Microsoft.EntityFrameworkCore.DbContext). The data context specifies which entities are included in the data model.

[!code-csharp[](~/tutorials/razor-pages/razor-pages-start/sample/RazorPagesMovie50/Data/RazorPagesMovieContext.cs)]

The preceding code creates a [DbSet\<Movie>](xref:Microsoft.EntityFrameworkCore.DbSet%601) property for the entity set. In Entity Framework terminology, an entity set typically corresponds to a database table. An entity corresponds to a row in the table.

The name of the connection string is passed in to the context by calling a method on a [DbContextOptions](xref:Microsoft.EntityFrameworkCore.DbContextOptions) object. For local development, the [Configuration system](xref:fundamentals/configuration/index) reads the connection string from the *appsettings.json* file.

# [Visual Studio Code](#tab/visual-studio-code)

Examine the `Up` method.

# [Visual Studio for Mac](#tab/visual-studio-mac)

Examine the `Up` method.

---

<a name="test"></a>

## Test the app

1. Run the app and append `/Movies` to the URL in the browser (`http://localhost:port/movies`).

   If you receive the following error:

   ```console
   SqlException: Cannot open database "RazorPagesMovieContext-GUID" requested by the login. The login failed.
   Login failed for user 'User-name'.
   ```

   You missed the [migrations step](#pmc).

1. Test the **Create** link.

   ![Create page](model/_static/conan.png)

   > [!NOTE]
   > You may not be able to enter decimal commas in the `Price` field. To support [jQuery validation](https://jqueryvalidation.org/) for non-English locales that use a comma (",") for a decimal point and for non US-English date formats, the app must be globalized. For globalization instructions, see [this GitHub issue](https://github.com/dotnet/AspNetCore.Docs/issues/4076#issuecomment-326590420).

1. Test the **Edit**, **Details**, and **Delete** links.

The next tutorial explains the files created by scaffolding.

## Additional resources

> [!div class="step-by-step"]
> [Previous: Get Started](xref:tutorials/razor-pages/razor-pages-start)
> [Next: Scaffolded Razor Pages](xref:tutorials/razor-pages/page)

::: moniker-end

<!--  ::: End of >= 5.0 moniker version   -->

::: moniker range=">= aspnetcore-3.0 < aspnetcore-5.0"

<!-- In the next update on the CLI version, let the scaffolder do the same work the VS driven scaffolder does. That is, create the DB context, etc -->

In this section, classes are added for managing movies. The app's model classes use [Entity Framework Core (EF Core)](/ef/core) to work with the database. EF Core is an object-relational mapper (O/RM) that simplifies data access.

The model classes are known as POCO classes (from "plain-old CLR objects") because they don't have any dependency on EF Core. They define the properties of the data that are stored in the database.

[View or download sample code](https://github.com/dotnet/AspNetCore.Docs/tree/master/aspnetcore/tutorials/razor-pages/razor-pages-start/sample/RazorPagesMovie30) ([how to download](xref:index#how-to-download-a-sample)).

## Add a data model

# [Visual Studio](#tab/visual-studio)

Right-click the **RazorPagesMovie** project > **Add** > **New Folder**. Name the folder *Models*.

Right-click the *Models* folder. Select **Add** > **Class**. Name the class **Movie**.

Add the following properties to the `Movie` class:

[!code-csharp[](~/tutorials/razor-pages/razor-pages-start/sample/RazorPagesMovie22/Models/Movie.cs?name=snippet1)]

The `Movie` class contains:

* The `ID` field is required by the database for the primary key.
* `[DataType(DataType.Date)]`:  The [DataType](xref:System.ComponentModel.DataAnnotations.DataTypeAttribute) attribute specifies the type of the data (`Date`). With this attribute:

  * The user is not required to enter time information in the date field.
  * Only the date is displayed, not time information.

[DataAnnotations](xref:System.ComponentModel.DataAnnotations) are covered in a later tutorial.

# [Visual Studio Code](#tab/visual-studio-code)

* Add a folder named *Models*.
* Add a class to the *Models* folder named *Movie.cs*.

Add the following properties to the `Movie` class:

[!code-csharp[](~/tutorials/razor-pages/razor-pages-start/sample/RazorPagesMovie22/Models/Movie.cs?name=snippet1)]

The `Movie` class contains:

* The `ID` field is required by the database for the primary key.
* `[DataType(DataType.Date)]`:  The [DataType](xref:System.ComponentModel.DataAnnotations.DataTypeAttribute) attribute specifies the type of the data (`Date`). With this attribute:

  * The user is not required to enter time information in the date field.
  * Only the date is displayed, not time information.

[DataAnnotations](xref:System.ComponentModel.DataAnnotations) are covered in a later tutorial.

<a name="dc"></a>

### Add NuGet packages and EF tools

[!INCLUDE[](~/includes/add-EF-NuGet-SQLite-CLI.md)]

### Add a database context class

1. In the *RazorPagesMovie* project, create a new folder named *Data*. 
1. Add the following `RazorPagesMovieContext` class to the *Data* folder:

   [!code-csharp[](~/tutorials/razor-pages/razor-pages-start/sample/RazorPagesMovie30/Data/RazorPagesMovieContext.cs)]

The preceding code creates a `DbSet` property for the entity set. In Entity Framework terminology, an entity set typically corresponds to a database table, and an entity corresponds to a row in the table. The code won't compile until dependencies are added in a later step.

<a name="cs"></a>

### Add a database connection string

Add a connection string to the *appsettings.json* file as shown in the following highlighted code:

[!code-json[](~/tutorials/razor-pages/razor-pages-start/sample/RazorPagesMovie30/appsettings_SQLite.json?highlight=10-12)]

<a name="reg"></a>

### Register the database context

Add the following `using` statements at the top of *Startup.cs*:

```csharp
using RazorPagesMovie.Data;
using Microsoft.EntityFrameworkCore;
```

Register the database context with the [dependency injection](xref:fundamentals/dependency-injection) container in `Startup.ConfigureServices`.

[!code-csharp[](~/tutorials/razor-pages/razor-pages-start/sample/RazorPagesMovie30/Startup.cs?name=snippet_UseSqlite&highlight=11-12)]

# [Visual Studio for Mac](#tab/visual-studio-mac)

* In the **Solution Tool Window**, right-click the **RazorPagesMovie** project, and then select **Add** > **New Folder...**. Name the folder *Models*.
* Right-click the *Models* folder, and then select **Add** > **New File...**.
* In the **New File** dialog:

  * Select **General** in the left pane.
  * Select **Empty Class** in the center pane.
  * Name the class **Movie** and select **New**.

Add the following properties to the `Movie` class:

[!code-csharp[](~/tutorials/razor-pages/razor-pages-start/sample/RazorPagesMovie22/Models/Movie.cs?name=snippet1)]

The `Movie` class contains:

* The `ID` field is required by the database for the primary key.
* `[DataType(DataType.Date)]`:  The [DataType](xref:System.ComponentModel.DataAnnotations.DataTypeAttribute) attribute specifies the type of the data (`Date`). With this attribute:

  * The user is not required to enter time information in the date field.
  * Only the date is displayed, not time information.

[DataAnnotations](xref:System.ComponentModel.DataAnnotations) are covered in a later tutorial.

---

Build the project to verify there are no compilation errors.

## Scaffold the movie model

In this section, the movie model is scaffolded. That is, the scaffolding tool produces pages for Create, Read, Update, and Delete (CRUD) operations for the movie model.

# [Visual Studio](#tab/visual-studio)

Create a *Pages/Movies* folder:

* Right-click on the *Pages* folder > **Add** > **New Folder**.
* Name the folder *Movies*

Right-click on the *Pages/Movies* folder > **Add** > **New Scaffolded Item**.

![Image from the previous instructions.](model/_static/sca.png)

In the **Add Scaffold** dialog, select **Razor Pages using Entity Framework (CRUD)** > **Add**.

![Image from the previous instructions.](model/_static/add_scaffold.png)

Complete the **Add Razor Pages using Entity Framework (CRUD)** dialog:

* In the **Model class** drop down, select **Movie (RazorPagesMovie.Models)**.
* In the **Data context class** row, select the **+** (plus) sign and change the generated name from RazorPagesMovie.**Models**.RazorPagesMovieContext to RazorPagesMovie.**Data**.RazorPagesMovieContext. [This change](https://developercommunity.visualstudio.com/content/problem/652166/aspnet-core-ef-scaffolder-uses-incorrect-namespace.html) is not required. It creates the database context class with the correct namespace.
* Select **Add**.

![Image from the previous instructions.](model/_static/3/arp.png)

The *appsettings.json* file is updated with the connection string used to connect to a local database.

# [Visual Studio Code](#tab/visual-studio-code)

<!--  Until https://github.com/aspnet/Scaffolding/issues/582 is fixed windows needs backslash or the namespace is namespace RazorPagesMovie.Pages_Movies rather than namespace RazorPagesMovie.Pages.Movies
-->

* Open a command window in the project directory, which contains the *Program.cs*, *Startup.cs*, and *.csproj* files.

* **For Windows**: Run the following command:

  ```dotnetcli
  dotnet-aspnet-codegenerator razorpage -m Movie -dc RazorPagesMovieContext -udl -outDir Pages\Movies --referenceScriptLibraries
  ```

* **For macOS and Linux**: Run the following command:

  ```dotnetcli
  dotnet-aspnet-codegenerator razorpage -m Movie -dc RazorPagesMovieContext -udl -outDir Pages/Movies --referenceScriptLibraries
  ```

<a name="codegenerator"></a>
The following table details the ASP.NET Core code generator options:

| Option               | Description|
| ----------------- | ------------ |
| `-m`  | The name of the model. |
| `-dc`  | The `DbContext` class to use. |
| `-udl` | Use the default layout. |
| `-outDir` | The relative output folder path to create the views. |
| `--referenceScriptLibraries` | Adds `_ValidationScriptsPartial` to Edit and Create pages |

Use the `-h` option to get help on the `aspnet-codegenerator razorpage` command:

```dotnetcli
dotnet-aspnet-codegenerator razorpage -h
```

For more information, see [dotnet-aspnet-codegenerator](xref:fundamentals/tools/dotnet-aspnet-codegenerator).

### Use SQLite for development, SQL Server for production

When SQLite is selected, the template generated code is ready for development. The following code shows how to inject <xref:Microsoft.AspNetCore.Hosting.IWebHostEnvironment> into Startup. `IWebHostEnvironment` is injected so `ConfigureServices` can use SQLite in development and SQL Server in production.

[!code-csharp[](~/includes/RP/code/StartupDevProd.cs?name=snippet&highlight=5,10,14)]

# [Visual Studio for Mac](#tab/visual-studio-mac)

Create a *Pages/Movies* folder:

* Right-click on the *Pages* folder > **Add** > **New Folder**.
* Name the folder *Movies*

Right-click on the *Pages/Movies* folder > **Add** > **New Scaffolding...**.

![Image from the previous instructions.](model/_static/scaMac.png)

In the **New Scaffolding** dialog, select **Razor Pages using Entity Framework (CRUD)** > **Next**.

![Image from the previous instructions.](model/_static/add_scaffoldMac.png)

Complete the **Add Razor Pages using Entity Framework (CRUD)** dialog:

* In the **Model class** drop down, select, or type, **Movie (RazorPagesMovie.Models)**.
* In the **Data context class** row, type the name for the new class, RazorPagesMovie.**Data**.RazorPagesMovieContext. [This change](https://developercommunity.visualstudio.com/content/problem/652166/aspnet-core-ef-scaffolder-uses-incorrect-namespace.html) is not required. It creates the database context class with the correct namespace.
* Select **Add**.

![Image from the previous instructions.](model/_static/arpMac.png)

The *appsettings.json* file is updated with the connection string used to connect to a local database.

### Add EF tools

Run the following .NET Core CLI command:

```dotnetcli
dotnet tool install --global dotnet-ef
```

The preceding command adds the Entity Framework Core Tools for the .NET Core CLI. For more information, see [Entity Framework Core tools reference - .NET Core CLI](/ef/core/miscellaneous/cli/dotnet).

### Use SQLite for development, SQL Server for production

When SQLite is selected, the template generated code is ready for development. The following code shows how to inject <xref:Microsoft.AspNetCore.Hosting.IWebHostEnvironment> into Startup. `IWebHostEnvironment` is injected so `ConfigureServices` can use SQLite in development and SQL Server in production.

[!code-csharp[](~/includes/RP/code/StartupDevProd.cs?name=snippet&highlight=5,10,14)]

---

### Files created

# [Visual Studio](#tab/visual-studio)

The scaffold process creates and updates the following files:

* *Pages/Movies*: Create, Delete, Details, Edit, and Index.
* *Data/RazorPagesMovieContext.cs*

### Updated

* *Startup.cs*

The created and updated files are explained in the next section.

# [Visual Studio for Mac](#tab/visual-studio-mac)

The scaffold process creates and updates the following files:

* *Pages/Movies*: Create, Delete, Details, Edit, and Index.
* *Data/RazorPagesMovieContext.cs*

### Updated

* *Startup.cs*

The created and updated files are explained in the next section.

# [Visual Studio Code](#tab/visual-studio-code)

The scaffold process creates the following files:

* *Pages/Movies*: Create, Delete, Details, Edit, and Index.

The created files are explained in the next section.

---

<a name="pmc"></a>

## Initial migration

# [Visual Studio](#tab/visual-studio)

In this section, the Package Manager Console (PMC) is used to:

* Add an initial migration.
* Update the database with the initial migration.

From the **Tools** menu, select **NuGet Package Manager** > **Package Manager Console**.

  ![PMC menu](../first-mvc-app/adding-model/_static/pmc.png)

In the PMC, enter the following commands:

```powershell
Add-Migration InitialCreate
Update-Database
```

# [Visual Studio Code / Visual Studio for Mac](#tab/visual-studio-code+visual-studio-mac)

[!INCLUDE [more information on the CLI for EF Core](~/includes/ef-cli.md)]

Run the following .NET Core CLI commands:

```dotnetcli
dotnet ef migrations add InitialCreate
dotnet ef database update
```

The preceding commands generate the following warning: "No type was specified for the decimal column 'Price' on entity type 'Movie'. This will cause values to be silently truncated if they do not fit in the default precision and scale. Explicitly specify the SQL server column type that can accommodate all the values using 'HasColumnType()'."

Ignore the warning, as it will be addressed in a later step.

The migrations command generates code to create the initial database schema. The schema is based on the model specified in `DbContext`. The `InitialCreate` argument is used to name the migrations. Any name can be used, but by convention a name is selected that describes the migration.

The `update` command runs the `Up` method in migrations that have not been applied. In this case, `update` runs the `Up` method in  *Migrations/\<time-stamp>_InitialCreate.cs* file, which creates the database.

---

# [Visual Studio](#tab/visual-studio)

### Examine the context registered with dependency injection

ASP.NET Core is built with [dependency injection](xref:fundamentals/dependency-injection). Services (such as the EF Core DB context) are registered with dependency injection during application startup. Components that require these services (such as Razor Pages) are provided these services via constructor parameters. The constructor code that gets a DB context instance is shown later in the tutorial.

The scaffolding tool automatically created a DB context and registered it with the dependency injection container.

Examine the `Startup.ConfigureServices` method. The highlighted line was added by the scaffolder:

[!code-csharp[](razor-pages-start/sample/RazorPagesMovie30/Startup.cs?name=snippet_ConfigureServices&highlight=5-6)]

The `RazorPagesMovieContext` coordinates EF Core functionality (Create, Read, Update, Delete, etc.) for the `Movie` model. The data context (`RazorPagesMovieContext`) is derived from [Microsoft.EntityFrameworkCore.DbContext](xref:Microsoft.EntityFrameworkCore.DbContext). The data context specifies which entities are included in the data model.

[!code-csharp[](~/tutorials/razor-pages/razor-pages-start/sample/RazorPagesMovie30/Data/RazorPagesMovieContext.cs)]

The preceding code creates a [DbSet\<Movie>](/dotnet/api/microsoft.entityframeworkcore.dbset-1) property for the entity set. In Entity Framework terminology, an entity set typically corresponds to a database table. An entity corresponds to a row in the table.

The name of the connection string is passed in to the context by calling a method on a [DbContextOptions](xref:Microsoft.EntityFrameworkCore.DbContextOptions) object. For local development, the [Configuration system](xref:fundamentals/configuration/index) reads the connection string from the *appsettings.json* file.

# [Visual Studio Code](#tab/visual-studio-code)

Examine the `Up` method.

# [Visual Studio for Mac](#tab/visual-studio-mac)

Examine the `Up` method.

---

<a name="test"></a>

### Test the app

* Run the app and append `/Movies` to the URL in the browser (`http://localhost:port/movies`).

If you get the error:

```console
SqlException: Cannot open database "RazorPagesMovieContext-GUID" requested by the login. The login failed.
Login failed for user 'User-name'.
```

You missed the [migrations step](#pmc).

* Test the **Create** link.

  ![Create page](model/_static/conan.png)

  > [!NOTE]
  > You may not be able to enter decimal commas in the `Price` field. To support [jQuery validation](https://jqueryvalidation.org/) for non-English locales that use a comma (",") for a decimal point and for non US-English date formats, the app must be globalized. For globalization instructions, see [this GitHub issue](https://github.com/dotnet/AspNetCore.Docs/issues/4076#issuecomment-326590420).

* Test the **Edit**, **Details**, and **Delete** links.

The next tutorial explains the files created by scaffolding.

## Additional resources

> [!div class="step-by-step"]
> [Previous: Get Started](xref:tutorials/razor-pages/razor-pages-start)
> [Next: Scaffolded Razor Pages](xref:tutorials/razor-pages/page)

::: moniker-end

<!--  ::: moniker previous version   -->
::: moniker range="< aspnetcore-3.0"

In this section, classes are added for managing movies in a cross-platform [SQLite database](https://www.sqlite.org/index.html). Apps created from an ASP.NET Core template use a SQLite database. The app's model classes are used with [Entity Framework Core (EF Core)](/ef/core) ([SQLite EF Core Database Provider](/ef/core/providers/sqlite)) to work with the database. EF Core is an object-relational mapping (ORM) framework that simplifies data access.

The model classes are known as POCO classes (from "plain-old CLR objects") because they don't have any dependency on EF Core. They define the properties of the data that are stored in the database.

[View or download sample code](https://github.com/dotnet/AspNetCore.Docs/tree/master/aspnetcore/tutorials/razor-pages/razor-pages-start) ([how to download](xref:index#how-to-download-a-sample)).

## Add a data model

# [Visual Studio](#tab/visual-studio)

Right-click the **RazorPagesMovie** project > **Add** > **New Folder**. Name the folder *Models*.

Right-click the *Models* folder. Select **Add** > **Class**. Name the class **Movie**.

Add the following properties to the `Movie` class:

[!code-csharp[](~/tutorials/razor-pages/razor-pages-start/sample/RazorPagesMovie22/Models/Movie.cs?name=snippet1)]

The `Movie` class contains:

* The `ID` field is required by the database for the primary key.
* `[DataType(DataType.Date)]`:  The [DataType](xref:System.ComponentModel.DataAnnotations.DataTypeAttribute) attribute specifies the type of the data (`Date`). With this attribute:

  * The user is not required to enter time information in the date field.
  * Only the date is displayed, not time information.

[DataAnnotations](xref:System.ComponentModel.DataAnnotations) are covered in a later tutorial.

# [Visual Studio Code](#tab/visual-studio-code)

* Add a folder named *Models*.
* Add a class to the *Models* folder named *Movie.cs*.

Add the following properties to the `Movie` class:

[!code-csharp[](~/tutorials/razor-pages/razor-pages-start/sample/RazorPagesMovie22/Models/Movie.cs?name=snippet1)]

The `Movie` class contains:

* The `ID` field is required by the database for the primary key.
* `[DataType(DataType.Date)]`:  The [DataType](xref:System.ComponentModel.DataAnnotations.DataTypeAttribute) attribute specifies the type of the data (`Date`). With this attribute:

  * The user is not required to enter time information in the date field.
  * Only the date is displayed, not time information.

[DataAnnotations](xref:System.ComponentModel.DataAnnotations) are covered in a later tutorial.

<a name="dc"></a>

### Add NuGet packages and EF tools

[!INCLUDE[](~/includes/add-EF-NuGet-SQLite-CLI.md)]

### Add a database context class

In the RazorPagesMovie project, create a new folder named *Data*. 
Add the following `RazorPagesMovieContext` class to the *Data* folder:

[!code-csharp[](~/tutorials/razor-pages/razor-pages-start/sample/RazorPagesMovie30/Data/RazorPagesMovieContext.cs)]

The preceding code creates a `DbSet` property for the entity set. In Entity Framework terminology, an entity set typically corresponds to a database table, and an entity corresponds to a row in the table. The code won't compile until dependencies are added in a later step.

<a name="cs"></a>

### Add a database connection string

Add a connection string to the *appsettings.json* file as shown in the following highlighted code:

[!code-json[](~/tutorials/razor-pages/razor-pages-start/sample/RazorPagesMovie/appsettings_SQLite.json?highlight=8-9)]

### Add required NuGet packages

Run the following .NET Core CLI command to add SQLite and CodeGeneration.Design to the project:

```dotnetcli
dotnet add package Microsoft.EntityFrameworkCore.SQLite
dotnet add package Microsoft.VisualStudio.Web.CodeGeneration.Design
dotnet add package Microsoft.EntityFrameworkCore.Design
```

The `Microsoft.VisualStudio.Web.CodeGeneration.Design` package is required for scaffolding.

<a name="reg"></a>

### Register the database context

Add the following `using` statements at the top of *Startup.cs*:

```csharp
using RazorPagesMovie.Models;
using Microsoft.EntityFrameworkCore;
```

Register the database context with the [dependency injection](xref:fundamentals/dependency-injection) container in `Startup.ConfigureServices`.

[!code-csharp[](~/tutorials/razor-pages/razor-pages-start/sample/RazorPagesMovie22/Startup.cs?name=snippet_UseSqlite&highlight=11-12)]

Build the project as a check for errors.

# [Visual Studio for Mac](#tab/visual-studio-mac)

* In **Solution Explorer**, control-click the *RazorPagesMovie* project, and then select **Add** > **New Folder**. Name the folder *Models*.
* Control-click the *Models* folder, and then select **Add** > **New File**.
* In the **New File** dialog:

  * Select **General** in the left pane.
  * Select **Empty Class** in the center pane.
  * Name the class **Movie** and select **New**.

Add the following properties to the `Movie` class:

[!code-csharp[](~/tutorials/razor-pages/razor-pages-start/sample/RazorPagesMovie22/Models/Movie.cs?name=snippet1)]

The `Movie` class contains:

* The `ID` field is required by the database for the primary key.
* `[DataType(DataType.Date)]`:  The [DataType](xref:System.ComponentModel.DataAnnotations.DataTypeAttribute) attribute specifies the type of the data (`Date`). With this attribute:

  * The user is not required to enter time information in the date field.
  * Only the date is displayed, not time information.

[DataAnnotations]<xref:System.ComponentModel.DataAnnotations> are covered in a later tutorial.

---

Build the project to verify there are no compilation errors.

## Scaffold the movie model

In this section, the movie model is scaffolded. That is, the scaffolding tool produces pages for Create, Read, Update, and Delete (CRUD) operations for the movie model.

# [Visual Studio](#tab/visual-studio)

Create a *Pages/Movies* folder:

* Right-click on the *Pages* folder > **Add** > **New Folder**.
* Name the folder *Movies*

Right-click on the *Pages/Movies* folder > **Add** > **New Scaffolded Item**.

![Image from the previous instructions.](model/_static/sca.png)

In the **Add Scaffold** dialog, select **Razor Pages using Entity Framework (CRUD)** > **Add**.

![Image from the previous instructions.](model/_static/add_scaffold.png)

Complete the **Add Razor Pages using Entity Framework (CRUD)** dialog:
<!-- In the next section, change 
(plus) sign and accept the generated name 
to use Data, it should not use models. That will make the namespace the same for the VS version and the CLI version
-->

* In the **Model class** drop down, select **Movie (RazorPagesMovie.Models)**.
* In the **Data context class** row, select the **+** (plus) sign and accept the generated name **RazorPagesMovie.Models.RazorPagesMovieContext**.
* Select **Add**.

![Image from the previous instructions.](model/_static/arp.png)

The *appsettings.json* file is updated with the connection string used to connect to a local database.

# [Visual Studio Code](#tab/visual-studio-code)

<!--  Until https://github.com/aspnet/Scaffolding/issues/582 is fixed windows needs backslash or the namespace is namespace RazorPagesMovie.Pages_Movies rather than namespace RazorPagesMovie.Pages.Movies
-->

* Open a command window in the project directory, which contains the *Program.cs*, *Startup.cs*, and *.csproj* files.

* **For Windows**: Run the following command:

  ```dotnetcli
  dotnet-aspnet-codegenerator razorpage -m Movie -dc RazorPagesMovieContext -udl -outDir Pages\Movies --referenceScriptLibraries
  ```

* **For macOS and Linux**: Run the following command:

  ```dotnetcli
  dotnet-aspnet-codegenerator razorpage -m Movie -dc RazorPagesMovieContext -udl -outDir Pages/Movies --referenceScriptLibraries
  ```

<a name="codegenerator"></a>
The following table details the ASP.NET Core code generator options:

| Option               | Description|
| ----------------- | ------------ |
| `-m`  | The name of the model. |
| `-dc`  | The `DbContext` class to use. |
| `-udl` | Use the default layout. |
| `-outDir` | The relative output folder path to create the views. |
| `--referenceScriptLibraries` | Adds `_ValidationScriptsPartial` to Edit and Create pages |

Use the `-h` option to get help on the `aspnet-codegenerator razorpage` command:

```dotnetcli
dotnet-aspnet-codegenerator razorpage -h
```

For more information, see [dotnet-aspnet-codegenerator](xref:fundamentals/tools/dotnet-aspnet-codegenerator).

# [Visual Studio for Mac](#tab/visual-studio-mac)

Create a *Pages/Movies* folder:

* Control-click on the *Pages* folder > **Add** > **New Folder**.
* Name the folder *Movies*

Control-click on the *Pages/Movies* folder > **Add** > **New Scaffolded Item**.

![Image from the previous instructions.](model/_static/scaMac.png)

In the **Add New Scaffolding** dialog, select **Razor Pages using Entity Framework (CRUD)** > **Add**.

![Image from the previous instructions.](model/_static/add_scaffoldMac.png)

Complete the **Add Razor Pages using Entity Framework (CRUD)** dialog:

* In the **Model class** drop down, select or type **Movie**.
* In the **Data context class** row, type select the **RazorPagesMovieContext** this will create a new db context class with the correct namespace. In this case it will be  **RazorPagesMovie.Models.RazorPagesMovieContext**.
* Select **Add**.

![Image from the previous instructions.](model/_static/arpMac.png)

The *appsettings.json* file is updated with the connection string used to connect to a local database.

---

The scaffold process creates and updates the following files:

### Files created

* *Pages/Movies*: Create, Delete, Details, Edit, and Index.
* *Data/RazorPagesMovieContext.cs*

### File updated

* *Startup.cs*

The created and updated files are explained in the next section.

<a name="pmc"></a>

## Initial migration

# [Visual Studio](#tab/visual-studio)

In this section, the Package Manager Console (PMC) is used to:

* Add an initial migration.
* Update the database with the initial migration.

From the **Tools** menu, select **NuGet Package Manager** > **Package Manager Console**.

  ![PMC menu](../first-mvc-app/adding-model/_static/pmc.png)

In the PMC, enter the following commands:

```powershell
Add-Migration Initial
Update-Database
```

The `Add-Migration` command generates code to create the initial database schema. The schema is based on the model specified in the `DbContext`, in the *RazorPagesMovieContext.cs* file. The `InitialCreate` argument is used to name the migration. Any name can be used, but by convention a name that describes the migration is used. For more information, see <xref:data/ef-mvc/migrations>.

The `Update-Database` command runs the `Up` method in the *Migrations/\<time-stamp>_InitialCreate.cs* file. The `Up` method creates the database.

# [Visual Studio Code / Visual Studio for Mac](#tab/visual-studio-code+visual-studio-mac)

[!INCLUDE [more information on the CLI for EF Core](~/includes/ef-cli.md)]

Run the following .NET Core CLI commands:

```dotnetcli
dotnet ef migrations add InitialCreate
dotnet ef database update
```

> [!NOTE]
> The preceding commands generate the following warning: "*No type was specified for the decimal column 'Price' on entity type 'Movie'. This will cause values to be silently truncated if they do not fit in the default precision and scale. Explicitly specify the SQL server column type that can accommodate all the values using 'HasColumnType()'.*" Ignore that warning, it will be fixed in a later tutorial.

---

# [Visual Studio](#tab/visual-studio)

### Examine the context registered with dependency injection

ASP.NET Core is built with [dependency injection](xref:fundamentals/dependency-injection). Services (such as the EF Core DB context) are registered with dependency injection during application startup. Components that require these services (such as Razor Pages) are provided these services via constructor parameters. The constructor code that gets a DB context instance is shown later in the tutorial.

The scaffolding tool automatically created a DB context and registered it with the dependency injection container.

Examine the `Startup.ConfigureServices` method. The highlighted line was added by the scaffolder:

[!code-csharp[](razor-pages-start/sample/RazorPagesMovie22/Startup.cs?name=snippet_ConfigureServices&highlight=15-18)]

The `RazorPagesMovieContext` coordinates EF Core functionality (Create, Read, Update, Delete, etc.) for the `Movie` model. The data context (`RazorPagesMovieContext`) is derived from [Microsoft.EntityFrameworkCore.DbContext](xref:Microsoft.EntityFrameworkCore.DbContext). The data context specifies which entities are included in the data model.

[!code-csharp[](~/tutorials/razor-pages/razor-pages-start/sample/RazorPagesMovie22/Data/RazorPagesMovieContext.cs)]

The preceding code creates a [DbSet\<Movie>](/dotnet/api/microsoft.entityframeworkcore.dbset-1) property for the entity set. In Entity Framework terminology, an entity set typically corresponds to a database table. An entity corresponds to a row in the table.

The name of the connection string is passed in to the context by calling a method on a [DbContextOptions](xref:Microsoft.EntityFrameworkCore.DbContextOptions) object. For local development, the [Configuration system](xref:fundamentals/configuration/index) reads the connection string from the *appsettings.json* file.

# [Visual Studio Code](#tab/visual-studio-code)

Examine the `Up` method.

# [Visual Studio for Mac](#tab/visual-studio-mac)

Examine the `Up` method.

---

<a name="test"></a>

### Test the app

* Run the app and append `/Movies` to the URL in the browser (`http://localhost:port/movies`).

If you get the error:

```console
SqlException: Cannot open database "RazorPagesMovieContext-GUID" requested by the login. The login failed.
Login failed for user 'User-name'.
```

You missed the [migrations step](#pmc).

* Test the **Create** link.

  ![Create page](model/_static/conan.png)

  > [!NOTE]
  > You may not be able to enter decimal commas in the `Price` field. To support [jQuery validation](https://jqueryvalidation.org/) for non-English locales that use a comma (",") for a decimal point and for non US-English date formats, the app must be globalized. For globalization instructions, see [this GitHub issue](https://github.com/dotnet/AspNetCore.Docs/issues/4076#issuecomment-326590420).

* Test the **Edit**, **Details**, and **Delete** links.

The next tutorial explains the files created by scaffolding.

## Additional resources

> [!div class="step-by-step"]
> [Previous: Get Started](xref:tutorials/razor-pages/razor-pages-start)
> [Next: Scaffolded Razor Pages](xref:tutorials/razor-pages/page)

::: moniker-end<|MERGE_RESOLUTION|>--- conflicted
+++ resolved
@@ -3,13 +3,8 @@
 author: rick-anderson
 description: Part 2 of tutorial series on Razor Pages. In this section, model classes are added.
 ms.author: riande
-<<<<<<< HEAD
 ms.date: 09/30/2020
-no-loc: ["ASP.NET Core Identity", cookie, Cookie, Blazor, "Blazor Server", "Blazor WebAssembly", "Identity", "Let's Encrypt", Razor, SignalR]
-=======
-ms.date: 12/05/2019
 no-loc: [appsettings.json, "ASP.NET Core Identity", cookie, Cookie, Blazor, "Blazor Server", "Blazor WebAssembly", "Identity", "Let's Encrypt", Razor, SignalR]
->>>>>>> 311cef0e
 uid: tutorials/razor-pages/model
 ---
 # Part 2, add a model to a Razor Pages app in ASP.NET Core
